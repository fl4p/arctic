--- conflicted
+++ resolved
@@ -20,22 +20,7 @@
             # do something to trigger lazy arctic init
             store.list_libraries()
             assert mc.called
-<<<<<<< HEAD
-            
-mock_conn_info_mongo2 = {u'authInfo':
-                  {u'authenticatedUsers': [{u'user': u'research', u'userSource': u'admin'}]},
-                  u'ok': 1.0}
-
-mock_conn_info_mongo3 = {u'authInfo':
-                  {u'authenticatedUsers': [{u'user': u'research', u'db': u'admin'}]},
-                  u'ok': 1.0}
-
-mock_conn_info_empty = {u'authInfo':
-                  {u'authenticatedUsers': []},
-                  u'ok': 1.0}
-=======
-
->>>>>>> ad327d90
+
 
 def test_arctic_auth():
     with patch('pymongo.MongoClient', return_value=MagicMock(), autospec=True), \
@@ -54,10 +39,6 @@
                 with patch('arctic.arctic.ArcticLibraryBinding.get_library_type', return_value=None, autospec=True):
                     ga.return_value = Credential('db', 'user', 'pass')
                     store._conn['arctic_jblackburn'].name = 'arctic_jblackburn'
-<<<<<<< HEAD
-                    store._conn['arctic_jblackburn'].command.return_value = mock_conn_info_mongo2
-=======
->>>>>>> ad327d90
                     store['jblackburn.library']
 
             # Creating the library will have attempted to auth against it
@@ -81,51 +62,12 @@
                 with patch('arctic.arctic.ArcticLibraryBinding.get_library_type', return_value=None, autospec=True):
                     ga.return_value = Credential('db', 'user', 'pass')
                     store._conn['arctic_jblackburn'].name = 'arctic_jblackburn'
-<<<<<<< HEAD
-                    store._conn['arctic_jblackburn'].command.return_value = mock_conn_info_mongo2
-=======
->>>>>>> ad327d90
                     store['jblackburn.library']
 
             # Creating the library will have attempted to auth against it
             assert ga.call_args_list == [call('cluster', sentinel.app_name, 'arctic_jblackburn')]
 
 
-<<<<<<< HEAD
-def test_arctic_auth_admin_reauth():
-    with patch('pymongo.MongoClient', return_value=MagicMock(), autospec=True), \
-        patch('arctic.arctic.mongo_retry', autospec=True), \
-        patch('arctic.arctic.get_auth', autospec=True) as ga:
-            ga.return_value = Credential('db', 'admin_user', 'admin_pass')
-            store = Arctic('cluster')
-            # do something to trigger lazy arctic init
-            store.list_libraries()
-            assert ga.call_args_list == [call('cluster', 'arctic', 'admin')]
-            ga.reset_mock()
-
-            # Get a 'missing' library
-            with pytest.raises(LibraryNotFoundException):
-                with patch('arctic.arctic.ArcticLibraryBinding.get_library_type', return_value=None, autospec=True), \
-                patch('arctic.arctic.logger') as logger:
-                    ga.return_value = Credential('db', 'user', 'pass')
-                    store._conn['arctic_jblackburn'].name = 'arctic_jblackburn'
-                    store._conn['arctic_jblackburn'].command.return_value = mock_conn_info_empty
-                    store['jblackburn.library']
-
-            assert store._conn['arctic_jblackburn'].command.call_args_list == [call({'connectionStatus': 1})]
-            assert ga.call_args_list == [call('cluster', 'arctic', 'arctic_jblackburn'),
-                                         call('cluster', 'arctic', store._adminDB.name)]
-
-
-def test_arctic_is_authenticated_to():
-    self = create_autospec(ArcticLibraryBinding)
-    assert ArcticLibraryBinding._is_authenticated_to(self, 'admin', mock_conn_info_mongo2['authInfo']['authenticatedUsers'])
-    assert ArcticLibraryBinding._is_authenticated_to(self, 'admin', mock_conn_info_mongo3['authInfo']['authenticatedUsers'])
-    assert not ArcticLibraryBinding._is_authenticated_to(self, 'admin', mock_conn_info_empty['authInfo']['authenticatedUsers'])
-
-
-=======
->>>>>>> ad327d90
 def test_arctic_connect_hostname():
     with patch('pymongo.MongoClient', return_value=MagicMock(), autospec=True) as mc, \
          patch('arctic.arctic.mongo_retry', autospec=True) as ar, \
