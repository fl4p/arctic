## Changelog

### 1.68
  * Feature: #553 Compatibility with both the new and old LZ4 API
  * Feature: #571 Removed the Cython LZ4 code, use the latest python-lz4
  * Feature: #557 Threadpool based compression. Speed imrpovement and tuning benchmarks.
  * Bugfix: fix tickstore unicode handling, support both unicode and utf-8 arrays
<<<<<<< HEAD
  * Bugfix: #591 Fix tickstore reads not returning index with localized timezone
=======
  * Feature: #595 add host attribute to VersionedItem.
>>>>>>> 7b9a31d9

### 1.67.1 (2018-07-11)
  * Bugfix: #579 Fix symbol corruption due to restore_version and append
  * Bugfix: #584 Fix list_versions for a snapshot after deleting symbols in later versions

### 1.67 (2018-05-24)
  * Bugfix: #561 Fix PickleStore read corruption after write_metadata

### 1.66 (2018-05-21)
  * Bugfix: #168 Do not allow empty string as a column name
  * Bugfix: #483 Remove potential floating point error from datetime_to_ms
  * Bugfix: #271 Log when library doesnt exist on delete
  * Feature: MetaDataStore: added list_symbols with regexp, as_of and metadata fields matching filters
  * Feature: Support for serialization of DataFrames in Pandas 0.23.x

### 1.65 (2018-04-16)
  * Bugfix: #534 VersionStore: overwriting a symbol with different dtype (but same data format) does not
                 raise exceptions anymore
  * Bugfix: #531 arctic_prune_versions: clean broken snapshot references before pruning
  * Bugfix: setup.py develop in a conda environment on Mac
  * Feature: #490 add support to numpy 1.14

### 1.63 (2018-04-06)
  * Bugfix: #521 Clang 6.0 compiler support on macOS
  * Feature: #510 VersionStore: support multi column in pandas DataFrames

### 1.62 (2018-3-14)
  * Bugfix: #517 VersionStore: append does not duplicate data in certain corner cases
  * Bugfix: #519 VersionStore: list_symbols speed improvement and fix for memory limit exceed

### 1.61 (2018-3-2)
  * Feature: #288 Mapping reads and writes over chunks in chunkstore
  * Bugfix: #508 VersionStore: list_symbols and read now always returns latest version
  * Bugfix: #512 Improved performance for list_versions
  * Bugfix: #515 VersionStore: _prune_previous_versions now retries the cleanup operation

### 1.60 (2018-2-13)
  * Bugfix: #503 ChunkStore: speedup check for -1 segments
  * Feature: #504 Increasing number of libraries in Arctic to 5000.

### 1.59 (2018-2-6)
  * Bugfix: Increase performance of invalid segment check in chunkstore
  * Bugfix: #501 Fix the spurious data integrity exceptions at write path, due to moving chunks form the balancer

### 1.58 (2018-1-15)
  * Bugfix: #491 roll back the use of frombuffer to fromstring, fixes the read-only ndarray issue

### 1.57 (2018-1-11)
  * Feature: #206 String support for tickstore
  * Bugfix: #486 improve mongo_retry robustness with failures for version store write/append

### 1.56 (2017-12-21)
  * Bugfix: #468 Re-adding compatibility for pandas 0.20.x
  * Bugfix: #476 Ensure we re-auth when a new MongoClient is created after fork

### 1.55 (2017-12-14)
  * Bugfix:  #439 fix cursor timeouts in chunkstore iterator
  * Bugfix:  #450 fix error in chunkstore delete when chunk range produces empty df
  * Bugfix:  #442 fix incorrect segment values in multi segment chunks in chunkstore
  * Feature: #457 enchances fix for #442 via segment_id_repair tool
  * Bugfix:  #385 exceptions during quota statistics no longer kill a write
  * Feature: PR#161 TickStore.max_date now returns a datetime in the 'local' timezone
  * Feature: #425 user defined metadata for tickstore
  * Feature: #464 performance improvement by avoiding unnecessary re-authentication
  * Bugfix:  #250 Added multiprocessing safety, check for initialized MongoClient after fork.
  * Feature: #465 Added fast operations for write only metadata and restore symbol to a version 

### 1.54 (2017-10-18)
  * Bugfix:  #440 Fix read empty MultiIndex+tz Series

### 1.53 (2017-10-06)
  * Perf:    #408 Improve memory performance of version store's serializer
  * Bugfix   #394 Multi symbol read in chunkstore
  * Bugfix:  #407 Fix segment issue on appends in chunkstore
  * Bugfix:  Inconsistent returns on MetadataStore.append
  * Bugfix:  #412 pandas deprecation and #289 improve exception report in numpy record serializer
  * Bugfix:  #420 chunkstore ignoring open interval date ranges
  * Bugfix:  #427 chunkstore metadata not being correctly replaced during symbol overwrite
  * Bugfix:  #431 chunkstore iterators do not handle multi segment chunks correctly

### 1.51 (2017-08-21)
  * Bugfix:  #397 Remove calls to deprecated methods in pymongo
  * Bugfix:  #402 Append to empty DF fails in VersionStore

### 1.50 (2017-08-18)
  * Feature: #396 MetadataStore.read now supports as_of argument
  * Bugfix:  #397 Pin pymongo==3.4.0

### 1.49 (2017-08-02)
  * Feature: #392 MetadataStore
  * Bugfix:  #384 sentinels missing time data on chunk start/ends in ChunkStore
  * Bugfix:  #382 Remove dependency on cython being pre-installed
  * Bugfix:  #343 Renaming libraries/collections within a namespace/database
  
### 1.48 (2017-06-26)
  * BugFix: Rollback #363, as it breaks multi-index dataframe
  * Bugfix:  #372 OSX build improvements

### 1.47 (2017-06-19)
  * Feature: Re-introduce #363 `concat` flag, essentially undo-ing 1.45
  * BugFix: #377 Fix broken `replace_one` on BSONStore and add `bulk_write`

### 1.46 (2017-06-13)
  * Feature: #374 Shard BSONStore on `_id` rather than `symbol`

### 1.45 (2017-06-09)
  * BugFix: Rollback #363, which can cause ordering issues on append

### 1.44 (2017-06-08)
  * Feature: #364 Expose compressHC from internal arctic LZ4 and remove external LZ4 dependency
  * Feature: #363 Appending older data (compare to what's exist in library) will raise. Use `concat=True` to append only the
             new bits
  * Feature: #371 Expose more functionality in BSONStore
  
### 1.43 (2017-05-30)
  * Bugfix:  #350 remove deprecated pandas calls
  * Bugfix:  #360 version incorrect in empty append in VersionStore
  * Feature: #365 add generic BSON store

### 1.42 (2017-05-12)
  * Bugfix: #346 fixed daterange subsetting error on very large dateframes in version store
  * Bugfix: #351 $size queries can't use indexes, use alternative queries

### 1.41 (2017-04-20)
  * Bugfix: #334 Chunk range param with pandas object fails in chunkstore.get_chunk_ranges
  * Bugfix: #339 Depending on lz4<=0.8.2 to fix build errors
  * Bugfix: #342 fixed compilation errors on Mac OSX
  * Bugfix: #344 fixed data corruption problem with concurrent appends

### 1.40 (2017-03-03)
  * BugFix: #330 Make Arctic._lock reentrant 

### 1.39 (2017-03-03)
  * Feature:  #329 Add reset() method to Arctic 

### 1.38 (2017-02-22)
  * Bugfix:  #324 Datetime indexes must be sorted in chunkstore
  * Feature: #290 improve performance of tickstore column reads

### 1.37 (2017-1-31)
  * Bugfix:  #300 to_datetime deprecated in pandas, use to_pydatetime instead
  * Bugfix:  #309 formatting change for DateRange ```__str__```
  * Feature: #313 set and read user specified metadata in chunkstore
  * Feature: #319 Audit log support in ChunkStor
  * Bugfix:  #216 Tickstore write fails with named index column


### 1.36 (2016-12-13)
  
  * Feature: Default to hashed based sharding
  * Bugfix: retry socket errors during VersionStore snapshot operations

### 1.35 (2016-11-29)

  * Bugfix:  #296 Cannot compress/decompress empty string

### 1.34 (2016-11-29)

  * Feature: #294 Move per-chunk metadata for chunkstore to a separate collection
  * Bugfix:  #292 Account for metadata size during size chunking in ChunkStore
  * Feature: #283 Support for all pandas frequency strings in ChunkStore DateChunker
  * Feature: #286 Add has_symbol to ChunkStore and support for partial symbol matching in list_symbols

### 1.33 (2016-11-07)
  
  * Feature:    #275 Tuple range object support in DateChunker
  * Bugfix:     #273 Duplicate columns breaking serializer
  * Feature:    #267 Tickstore.delete returns deleted data
  * Dependency: #266 Remove pytest-dbfixtures in favor of pytest-server-fixtures

### 1.32 (2016-10-25)
  
  * Feature: #260 quota support on Chunkstore
  * Bugfix: #259 prevent write of unnamed columns/indexes
  * Bugfix: #252 pandas 0.19.0 compatibility fixes
  * Bugfix: #249 open ended range reads on data without index fail
  * Bugfix: #262 VersionStore.append must check data is written correctly during repack
  * Bugfix: #263 Quota: Improve the error message when near soft-quota limit
  * Perf:   #265 VersionStore.write / append don't aggressively add indexes on each write
  
### 1.31 (2016-09-29)
  
  * Bugfix: #247 segmentation read fix in chunkstore
  * Feature: #243 add get_library_type method
  * Bugfix: more cython changes to handle LZ4 errors properly
  * Feature: #239 improve chunkstore's get_info method

### 1.30 (2016-09-26)

  * Feature: #235 method to return chunk ranges on a symbol in ChunkStore
  * Feature: #234 Iterator access to ChunkStore
  * Bugfix: #236 Cython not handling errors from LZ4 function calls
  
### 1.29 (2016-09-20)

  * Bugfix: #228 Mongo fail-over during append can leave a Version in an inconsistent state
  * Feature: #193 Support for different Chunkers and Serializers by symbol in ChunkStore
  * Feature: #220 Raise exception if older version of arctic attempts to read unsupported pickled data
  * Feature: #219 and #220 Support for pickling large data (>2GB)
  * Feature: #204 Add support for library renaming
  * Feature: #209 Upsert capability in ChunkStore's update method
  * Feature: #207 Support DatetimeIndexes in DateRange chunker
  * Bugfix:  #232 Don't raise during VersionStore #append(...) if the previous append failed

### 1.28 (2016-08-16)

  * Bugfix: #195 Top level tickstore write with list of dicts now works with timezone aware datetimes

### 1.27 (2016-08-05)

  * Bugfix: #187 Compatibility with latest version of pytest-dbfixtures
  * Feature: #182 Improve ChunkStore read/write performance
  * Feature: #162 Rename API for ChunkStore
  * Feature: #186 chunk_range on update
  * Bugfix: #189 range delete does not update symbol metadata

### 1.26 (2016-07-20)

  * Bugfix: Faster TickStore querying for multiple symbols simultaneously
  * Bugfix: TickStore.read now respects `allow_secondary=True`
  * Bugfix: #147 Add get_info method to ChunkStore
  * Bugfix: Periodically re-cache the library.quota to pick up any changes
  * Bugfix: #166 Add index on SHA for ChunkStore
  * Bugfix: #169 Dtype mismatch in chunkstore updates
  * Feature: #171 allow deleting of values within a date range in ChunkStore
  * Bugfix: #172 Fix date range bug when querying dates in the middle of chunks
  * Bugfix: #176 Fix overwrite failures in Chunkstore
  * Bugfix: #178 - Change how start/end dates are populated in the DB, also fix append so it works as expected.
  * Bugfix: #43 - Remove dependency on hardcoded Linux timezone files

### 1.25 (2016-05-23)

  * Bugfix: Ensure that Tickstore.write doesn't allow out of order messages
  * Bugfix: VersionStore.write now allows writing 'None' as a value

### 1.24 (2016-05-10)
  
  * Bugfix: Backwards compatibility reading/writing documents with previous versions of Arctic

### 1.22 (2016-05-09)
  
  * Bugfix: #109 Ensure stable sort during Arctic read
  * Feature: New benchmark suite using ASV
  * Bugfix: #129 Fixed an issue where some chunks could get skipped during a multiple-symbol TickStore read
  * Bugfix: #135 Fix issue with different datatype returned from pymongo in python3
  * Feature: #130 New Chunkstore storage type

### 1.21 (2016-03-08)

  * Bugfix: #106 Fix Pandas Panel storage for panels with different dimensions

### 1.20 (2016-02-03)

  * Feature: #98 Add initial_image as optional parameter on tickstore write()
  * Bugfix: #100 Write error on end field when writing with pandas dataframes

### 1.19 (2016-01-29)

  * Feature: Add python 3.3/3.4 support
  * Bugfix: #95 Fix raising NoDataFoundException across multiple low level libraries

### 1.18 (2016-01-05)

  * Bugfix: #81 Fix broken read of multi-index DataFrame written by old version of Arctic
  * Bugfix: #49 Fix strifying tickstore

### 1.17 (2015-12-24)

  * Feature: Add timezone suppport to store multi-index dataframes
  * Bugfix:  Fixed broken sdist releases

### 1.16 (2015-12-15)

  * Feature: ArticTransaction now supports non-audited 'transactions': `audit=False`
             ```
             with ArcticTransaction(Arctic('hostname')['some_library'], 'symbol', audit=False) as at:
                   ...
             ```
             This is useful for batch jobs which read-modify-write and don't want to clash with
             concurrent writers, and which don't require keeping all versions of a symbol.

### 1.15 (2015-11-25)

  * Feature: get_info API added to version_store.

### 1.14 (2015-11-25)
### 1.12 (2015-11-12)

  * Bugfix: correct version detection for Pandas >= 0.18.
  * Bugfix: retrying connection initialisation in case of an AutoReconnect failure.

### 1.11 (2015-10-29)

  * Bugfix: Improve performance of saving multi-index Pandas DataFrames
    by 9x
  * Bugfix: authenticate should propagate non-OperationFailure exceptions
    (e.g. ConnectionFailure) as this might be indicative of socket failures
  * Bugfix: return 'deleted' state in VersionStore.list_versions() so that
    callers can pick up on the head version being the delete-sentinel.

### 1.10 (2015-10-28)

  * Bugfix: VersionStore.read(date_range=...) could do the wrong thing with
    TimeZones (which aren't yet supported for date_range slicing.).

### 1.9 (2015-10-06)

  * Bugfix: fix authentication race condition when sharing an Arctic
    instance between multiple threads.

### 1.8 (2015-09-29)

  * Bugfix: compatibility with both 3.0 and pre-3.0 MongoDB for
    querying current authentications

### 1.7 (2015-09-18)

  * Feature: Add support for reading a subset of a pandas DataFrame
    in VersionStore.read by passing in an arctic.date.DateRange
  * Bugfix: Reauth against admin if not auth'd against a library a
    specific library's DB.  Sometimes we appear to miss admin DB auths.
    This is to workaround that until we work out what the issue is.

### 1.6 (2015-09-16)

  * Feature: Add support for multi-index Bitemporal DataFrame storage.
    This allows persisting data and changes within the DataFrame making it
    easier to see how old data has been revised over time.
  * Bugfix: Ensure we call the error logging hook when exceptions occur

### 1.5 (2015-09-02)

  * Always use the primary cluster node for 'has_symbol()', it's safer

### 1.4 (2015-08-19)

  * Bugfixes for timezone handling, now ensures use of non-naive datetimes
  * Bugfix for tickstore read missing images

### 1.3 (2015-08-011)

  * Improvements to command-line control scripts for users and libraries
  * Bugfix for pickling top-level Arctic object

### 1.2 (2015-06-29)

  * Allow snapshotting a range of versions in the VersionStore, and
    snapshot all versions by default.

### 1.1 (2015-06-16)

  * Bugfix for backwards-compatible unpickling of bson-encoded data
  * Added switch for enabling parallel lz4 compression

### 1.0 (2015-06-14)

  *  Initial public release<|MERGE_RESOLUTION|>--- conflicted
+++ resolved
@@ -5,11 +5,8 @@
   * Feature: #571 Removed the Cython LZ4 code, use the latest python-lz4
   * Feature: #557 Threadpool based compression. Speed imrpovement and tuning benchmarks.
   * Bugfix: fix tickstore unicode handling, support both unicode and utf-8 arrays
-<<<<<<< HEAD
   * Bugfix: #591 Fix tickstore reads not returning index with localized timezone
-=======
   * Feature: #595 add host attribute to VersionedItem.
->>>>>>> 7b9a31d9
 
 ### 1.67.1 (2018-07-11)
   * Bugfix: #579 Fix symbol corruption due to restore_version and append
